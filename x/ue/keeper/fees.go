package keeper

import (
	"context"
	"fmt"
	"math/big"

	sdkmath "cosmossdk.io/math"
	sdk "github.com/cosmos/cosmos-sdk/types"
	pchaintypes "github.com/rollchains/pchain/types"
	"github.com/rollchains/pchain/x/ue/types"
)

// DeductAndBurnFees deducts gas fees from the user's smart account and burns them.
// The process happens in two steps:
// 1. Transfer coins from user account to module account
// 2. Burn coins from module account
// Returns error if either transfer or burn fails
func (k Keeper) DeductAndBurnFees(ctx context.Context, from sdk.AccAddress, gasCost *big.Int) error {
	amt := sdkmath.NewIntFromBigInt(gasCost)
	coin := sdk.NewCoin(pchaintypes.BaseDenom, amt)

	err := k.bankKeeper.SendCoinsFromAccountToModule(ctx, from, types.ModuleName, sdk.NewCoins(coin))
	if err != nil {
		return err
	}

	return k.bankKeeper.BurnCoins(ctx, types.ModuleName, sdk.NewCoins(coin))
}

// CalculateGasCost calculates the gas cost based on EIP-1559 fee mechanism:
// 1. Effective Gas Price = min(maxFeePerGas, baseFee + maxPriorityFeePerGas)
// 2. Total Fee = gasUsed × Effective Gas Price
// Parameters:
// - baseFee: current network base fee
// - maxFeePerGas: maximum total fee user is willing to pay
// - maxPriorityFeePerGas: maximum tip to validator
// - gasUsed: amount of gas consumed
func (k Keeper) CalculateGasCost(
	baseFee sdkmath.LegacyDec,
	maxFeePerGas *big.Int,
	maxPriorityFeePerGas *big.Int,
	gasUsed uint64,
) (*big.Int, error) {
	baseFeeBig := baseFee.BigInt()
<<<<<<< HEAD
	baseFeeBig.Div(baseFeeBig, big.NewInt(1e18)) // @dev: baseFeeBig returns 1e18 for 1npush base fee
=======
	// @dev: baseFeeBig returns 1e18 for 1upc base fee
	baseFeeBig.Div(baseFeeBig, big.NewInt(1e18))
>>>>>>> 23e8dc27

	// Step 1: Validate maxFeePerGas >= baseFee
	if maxFeePerGas.Cmp(baseFeeBig) < 0 {
		return nil, fmt.Errorf("maxFeePerGas (%s) cannot be less than baseFee (%s)", maxFeePerGas, baseFeeBig)
	}

	// Step 2: Calculate baseFee + maxPriorityFeePerGas (potential effective gas price)
	// @dev: Currently, we are not using maxPriorityFeePerGas in the calculation
	// tipPlusBase := new(big.Int).Add(baseFeeBig, maxPriorityFeePerGas)
	// tipPlusBase := maxFeePerGas

	// Step 3: Find effective gas price by taking minimum
	// @dev: Currently, since we are not using maxPriorityFeePerGas, effectiveGasPrice is just baseFee
	effectiveGasPrice := new(big.Int).Set(baseFeeBig)
	// if tipPlusBase.Cmp(maxFeePerGas) == -1 {
	// 	effectiveGasPrice = tipPlusBase
	// }

	// Step 4: Calculate final gas cost: effectiveGasPrice * gasUsed
	gasUsedBig := new(big.Int).SetUint64(gasUsed)
	gasCost := new(big.Int).Mul(effectiveGasPrice, gasUsedBig)

	return gasCost, nil
}<|MERGE_RESOLUTION|>--- conflicted
+++ resolved
@@ -43,12 +43,7 @@
 	gasUsed uint64,
 ) (*big.Int, error) {
 	baseFeeBig := baseFee.BigInt()
-<<<<<<< HEAD
 	baseFeeBig.Div(baseFeeBig, big.NewInt(1e18)) // @dev: baseFeeBig returns 1e18 for 1npush base fee
-=======
-	// @dev: baseFeeBig returns 1e18 for 1upc base fee
-	baseFeeBig.Div(baseFeeBig, big.NewInt(1e18))
->>>>>>> 23e8dc27
 
 	// Step 1: Validate maxFeePerGas >= baseFee
 	if maxFeePerGas.Cmp(baseFeeBig) < 0 {
